--- conflicted
+++ resolved
@@ -8,12 +8,9 @@
 # version         : 1
 # python_version  : 3.7
 # ==============================================================================
-<<<<<<< HEAD
-import os
-=======
+
 from pathlib import Path
 from copy import copy
->>>>>>> 55952dd9
 from collections import OrderedDict
 import matplotlib.pyplot as plt
 import numpy as np
@@ -49,20 +46,12 @@
 # In our example, we load Epochs directly from EEG dataset in
 # the fiff format
 epo1 = mne.read_epochs(
-<<<<<<< HEAD
-    os.path.join(os.path.dirname(__file__), os.pardir, "data", "participant1-epo.fif"),
-=======
     Path('../data/participant1-epo.fif').resolve(),
->>>>>>> 55952dd9
     preload=True,
 )
 
 epo2 = mne.read_epochs(
-<<<<<<< HEAD
-    os.path.join(os.path.dirname(__file__), os.pardir, "data", "participant2-epo.fif"),
-=======
     Path('../data/participant2-epo.fif').resolve(),
->>>>>>> 55952dd9
     preload=True,
 )
 
@@ -94,11 +83,7 @@
 # rejecting bad epochs, rejecting or interpolating partially bad channels
 # removing the same bad channels and epochs across participants
 # plotting signal before and after (verbose=True)
-<<<<<<< HEAD
-cleaned_epochs_AR = prep.AR_local(cleaned_epochs_ICA)
-=======
 cleaned_epochs_AR, dic_AR = prep.AR_local(cleaned_epochs_ICA, strategy='union', threshold=50.0, verbose=False)
->>>>>>> 55952dd9
 input("Press ENTER to continue")
 plt.close("all")
 
