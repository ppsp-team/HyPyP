--- conflicted
+++ resolved
@@ -1,15 +1,5 @@
 #!/usr/bin/env python
 # coding=utf-8
-<<<<<<< HEAD
-# ==============================================================================
-# title           : viz.py
-# description     : basic visualization functions
-# author          : Guillaume Dumas, Amir Djalovski, Anaël Ayrolles
-# date            : 2020-03-18
-# version         : 1
-# python_version  : 3.7
-# ==============================================================================
-=======
 
 """
 Basic visualization functions
@@ -21,7 +11,6 @@
 | date            | 2020-03-18 |
 """
 
->>>>>>> 2a6db652
 
 from copy import copy
 import numpy as np
@@ -30,25 +19,7 @@
 import mne
 import meshio
 
-<<<<<<< HEAD
-def transform(locs, traX, traY, traZ, rotZ):
-    """Calculating new locations for the EEG locations.
-    
-    Parameters
-    ----------
-    locs : array of shape (n_sensors, 3)
-           3d coordinates of the sensors
-    traY : float
-        Y translation to apply to the sensors
-    rotZ : float
-        Z rotation to apply to the sensors
-
-    Returns
-    -------
-    result : array (n_sensors, 3)
-        new 3d coordinates of the sensors
-=======
-
+  
 def transform(locs: np.ndarray, traY: float=0.25, rotZ: float=np.pi) -> np.ndarray:
     """
     Calculates new locations for the EEG locations.
@@ -64,7 +35,6 @@
     Returns:
         result: array (n_sensors, 3)
           new 3d coordinates of the sensors
->>>>>>> 2a6db652
     """
     newX = locs[:, 0] * np.cos(rotZ) - locs[:, 1] * np.sin(rotZ)
     newY = locs[:, 0] * np.sin(rotZ) + locs[:, 1] * np.cos(rotZ)
