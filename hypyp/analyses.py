--- conflicted
+++ resolved
@@ -94,27 +94,18 @@
 
 def indices_connectivity_intrabrain(epochs: mne.Epochs) -> list:
     """
-<<<<<<< HEAD
-    Retrieves indices of channels to be used for inter-brain connectivity analyses within a subject pair (all-to-all approach, merge data).
-=======
     Computes indices for connectivity analysis between all EEG
     channels for one subject. Can be used instead of
     (n_channels, n_channels) that takes into account intrabrain channel
     connectivity.
->>>>>>> 833cd232
 
     Arguments:
         epochs: one subject's Epochs object, to retrieve channel information.
           (Epochs are MNE objects).
 
     Returns:
-<<<<<<< HEAD
-        electrodes: channel pairs for which connectivity metrics will be
-          computed (all-to-all approach), list of tuples with channels indexes.
-=======
         channels: channel pairs for which connectivity indices will be
           computed, a list of tuples with channels indices.
->>>>>>> 833cd232
     """
     names = copy.deepcopy(epochs.info['ch_names'])
     for ch in epochs.info['chs']:
@@ -137,25 +128,16 @@
 
 def indices_connectivity_interbrain(epoch_hyper: mne.Epochs) -> list:
     """
-<<<<<<< HEAD
-    Retrieves indices of channels to be used for inter-brain connectivity analyses within a subject pair (all-to-all approach, merge data).
-=======
     Computes indices for interbrain connectivity analyses between all EEG
     sensors for 2 subjects (merge data).
->>>>>>> 833cd232
 
     Arguments:
         epoch_hyper: a pair's Epochs object; contains channel information (Epochs
           are MNE objects).
 
     Returns:
-<<<<<<< HEAD
-        electrodes: electrode pairs for which connectivity metrics will be
-          computed (all-to-all approach), list of tuples with channels indices.
-=======
         channels: channel pairs for which connectivity indices will be
           computed, a list of tuples with channels indices.
->>>>>>> 833cd232
     """
     channels = []
     names = copy.deepcopy(epoch_hyper.info['ch_names'])
